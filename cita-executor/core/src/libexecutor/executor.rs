--- conflicted
+++ resolved
@@ -38,19 +38,11 @@
 use libproto::blockchain::{Proof as ProtoProof, ProofType};
 
 use native::Factory as NativeFactory;
-<<<<<<< HEAD
-use protobuf::Message;
-use state::State;
-use state_db::StateDB;
-use std::collections::{BTreeMap, HashSet, VecDeque};
-use std::fs::File;
-=======
-use serde_json;
 use state::State;
 use state_db::StateDB;
 use std::collections::{BTreeMap, HashSet, VecDeque};
 use std::convert::TryInto;
->>>>>>> 4e80875f
+use std::fs::File;
 use std::io::Read;
 use std::sync::Arc;
 use std::sync::atomic::{AtomicBool, AtomicUsize, Ordering};
@@ -181,17 +173,9 @@
 }
 
 impl Executor {
-<<<<<<< HEAD
     pub fn init_executor(db: Arc<KeyValueDB>, mut genesis: Genesis, executor_config: Config) -> Executor {
-=======
-    pub fn init_executor<R>(db: Arc<KeyValueDB>, mut genesis: Genesis, sconfig: R) -> Executor
-    where
-        R: Read,
-    {
-        let sc: Config = serde_json::from_reader(sconfig).expect("Failed to load json file.");
-        info!("config check: {:?}", sc);
-
->>>>>>> 4e80875f
+        info!("config check: {:?}", executor_config);
+
         let trie_factory = TrieFactory::new(TrieSpec::Generic);
         let factories = Factories {
             vm: EvmFactory::default(),
@@ -200,7 +184,8 @@
             accountdb: Default::default(),
         };
 
-        let journaldb_type = sc.journaldb_type
+        let journaldb_type = executor_config
+            .journaldb_type
             .parse()
             .unwrap_or(journaldb::Algorithm::Archive);
         let journal_db = journaldb::new(Arc::clone(&db), journaldb_type, COL_STATE);
@@ -225,11 +210,6 @@
             }
         };
 
-<<<<<<< HEAD
-        info!("config check: {:?}", executor_config);
-
-=======
->>>>>>> 4e80875f
         let max_height = AtomicUsize::new(0);
         max_height.store(header.number() as usize, Ordering::SeqCst);
 
