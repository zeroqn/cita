#!/usr/bin/env bash

<<<<<<< HEAD
DOCKER_IMAGE="cita/cita-run:latest"
if [[ `uname` == 'Darwin' ]]
then
    cp /etc/localtime $PWD/localtime
    LOCALTIME_PATH="$PWD/localtime"
else
    LOCALTIME_PATH="/etc/localtime"
fi
=======
DOCKER_IMAGE="cita/cita-run:ubuntu-18.04-20180518"
>>>>>>> 5c687d38

docker_bin=$(which docker)
if [ -z "${docker_bin}" ]; then
    echo "Command not found, install docker first."
    exit 1
else
    docker version > /dev/null 2>&1
    if [ $? -ne 0 ]; then
        echo "Run docker version failed, Maybe docker service not running or current user not in docker user group."
        exit 2
    fi
fi

RELEASE_DIR=`pwd`
CONTAINER_NAME="cita_run${RELEASE_DIR//\//_}"

docker ps | grep ${CONTAINER_NAME} > /dev/null 2>&1
if [ $? -eq 0 ]; then
    echo "docker container ${CONTAINER_NAME} is already running"
else
    echo "Start docker container ${CONTAINER_NAME} ..."
    docker rm ${CONTAINER_NAME} > /dev/null 2>&1
    docker run -d --net=host --volume ${RELEASE_DIR}:${RELEASE_DIR} \
        --volume ${LOCALTIME_PATH}:/etc/localtime \
        --workdir "${RELEASE_DIR}" --name ${CONTAINER_NAME} ${DOCKER_IMAGE} \
        /bin/bash -c "while true;do sleep 100;done"
    sleep 20
fi

test -t 1 && USE_TTY="-t"

if [ $# -gt 0 ]; then
    docker exec -i ${USE_TTY} ${CONTAINER_NAME} "$@"
else
    docker exec -i ${USE_TTY} ${CONTAINER_NAME} \
        /bin/bash -c "stty cols $(tput cols) rows $(tput lines) && bash"
fi<|MERGE_RESOLUTION|>--- conflicted
+++ resolved
@@ -1,7 +1,7 @@
 #!/usr/bin/env bash
 
-<<<<<<< HEAD
-DOCKER_IMAGE="cita/cita-run:latest"
+DOCKER_IMAGE="cita/cita-run:ubuntu-18.04-20180518"
+
 if [[ `uname` == 'Darwin' ]]
 then
     cp /etc/localtime $PWD/localtime
@@ -9,9 +9,6 @@
 else
     LOCALTIME_PATH="/etc/localtime"
 fi
-=======
-DOCKER_IMAGE="cita/cita-run:ubuntu-18.04-20180518"
->>>>>>> 5c687d38
 
 docker_bin=$(which docker)
 if [ -z "${docker_bin}" ]; then
