--- conflicted
+++ resolved
@@ -230,13 +230,8 @@
 
 function consensus () {
     local nodeid=${1}
-<<<<<<< HEAD
-    python3 "${TEMPLATE_DIR}/create_node_config.py" \
-        "$(target_dir ${nodeid})/"
-=======
-    #python "${TEMPLATE_DIR}/create_node_config.py" \
+    #python3 "${TEMPLATE_DIR}/create_node_config.py" \
     #    "$(target_dir ${nodeid})/"
->>>>>>> 5db9f8f9
 
     cp -f "${TEMPLATE_DIR}/consensus_config_example.toml" "$(target_dir ${nodeid})/consensus.toml"
 }
