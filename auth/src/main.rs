--- conflicted
+++ resolved
@@ -196,21 +196,14 @@
                           loop {
                               let res_local = single_req_receiver.try_recv();
                               if true == res_local.is_ok() {
-<<<<<<< HEAD
                                   let verify_req_info: VerifyRequestResponseInfo = res_local.unwrap();
-=======
-                                  let (verify_type, id, verify_req, sub_module, now, origin) = res_local.unwrap();
-                                  let verify_req_info = VerifyReqInfo {
-                                      req: verify_req,
-                                      info: (verify_type, id, sub_module, now, origin),
-                                  };
                                   // verify tx pool flow control
                                   let capacity = tx_pool_capacity.clone();
                                   if tx_pool_limit != 0 && capacity.load(Ordering::SeqCst) == 0 {
                                       process_flow_control_failed(verify_req_info.clone(), resp_sender_main.clone());
                                       continue;
                                   }
->>>>>>> ad395f8f
+
                                   if VerifyResult::VerifyNotBegin != check_verify_request_preprocess(verify_req_info.clone(), verifier_clone.clone(), cache_clone.clone(), resp_sender_main.clone()) {
                                       continue;
                                   }
